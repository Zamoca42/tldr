--- conflicted
+++ resolved
@@ -55,16 +55,11 @@
 
     for operating_sys in oslist:
 
-<<<<<<< HEAD
-    # Required string to create directory title pages
-    dir_title = "<h2 class=title-dir>" + operating_sys.capitalize() + "</h2></body></html>"
-=======
         i = 1
 
         # Required string to create directory title pages
         dir_title = "<h2 class=title-dir>" + \
             operating_sys.capitalize() + "</h2></body></html>"
->>>>>>> abd16f12
 
         # Creating directory title page for current directory
         with open("dir_title.html", "w") as os_html:
@@ -79,13 +74,8 @@
         # Sorting all filenames in the directory, to maintain the order of the PDF
         allmd.sort()
 
-<<<<<<< HEAD
     # Conversion of Markdown to HTML
     for page_number, md in enumerate(allmd, start=1):
-=======
-        # Conversion of Markdown to HTML
-        for md in allmd:
->>>>>>> abd16f12
 
             with open(md, "r") as inp:
                 text = inp.readlines()
@@ -100,15 +90,10 @@
                     out.write(html)
                 out.write(footer)
 
-<<<<<<< HEAD
-      group.append(HTML("htmlout.html").render())
-      print("Rendered page {} of the directory {}".format(str(page_number), operating_sys))
-=======
             group.append(HTML("htmlout.html").render())
             print("Rendered page {} of the directory {}".format(
                 str(i), operating_sys))
             i += 1
->>>>>>> abd16f12
 
         allmd.clear()
 
@@ -134,29 +119,10 @@
 
 if __name__ == "__main__":
 
-<<<<<<< HEAD
   # Parsing the arguments
   parser = argparse.ArgumentParser(prog="tdlr-pages-to-PDF", description="A Python script to generate a single PDF document with all the `tldr` pages.")
   parser.add_argument("dir_path", help = "Path to the 'pages' directory")
   parser.add_argument("-c", "--color", choices=["solarized-light", "solarized-dark", "basic"], default="basic", help="Color scheme of the PDF")
   args = parser.parse_args()
 
-  main(args.dir_path, args.color)
-=======
-    # Unless specified otherwise by the user, this is the default colorscheme
-    colorscheme = "basic"
-
-    # Parsing the arguments
-    parser = argparse.ArgumentParser()
-    parser.add_argument("dir_path", help="Path to the 'pages' directory")
-    parser.add_argument("-c",
-                        choices=["solarized-light", "solarized-dark"],
-                        help="Color scheme of the PDF")
-    args = parser.parse_args()
-
-    loc = args.dir_path
-    if args.c == "solarized-light" or args.c == "solarized-dark":
-        colorscheme = args.c
-
-    main(loc, colorscheme)
->>>>>>> abd16f12
+  main(args.dir_path, args.color)