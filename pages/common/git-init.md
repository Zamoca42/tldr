--- conflicted
+++ resolved
@@ -6,10 +6,6 @@
 
 `git init`
 
-<<<<<<< HEAD
-- Initialize a barebones repository:
-=======
 - Initialize a barebones repository, suitable for use as a remote over ssh
->>>>>>> 9c70b752
 
 `git init --bare`