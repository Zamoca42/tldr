# sed

> Run replacements based on regular expressions.

<<<<<<< HEAD
- Replace all occurrences of a string in a file, and print the result:
=======
- replace the first occurrence of a string in a file, and print the result
>>>>>>> a92aec7d

`sed 's/{{find}}/{{replace}}/' {{filename}}`

<<<<<<< HEAD
- Replace all occurrences of a string in a file, and overwrite the file contents:
=======
- replace all occurrences of a string in a file, overwriting the file (i.e. in-place)
>>>>>>> a92aec7d

`sed -i 's/{{find}}/{{replace}}/g' {{filename}}`

- Replace all occurrences of an extended regular expression in a file:

`sed -r 's/{{regex}}/{{replace}}/g' {{filename}}`

<<<<<<< HEAD
- Replace all occurrences of multiple strings in a file:
=======
- apply multiple find-replace expressions to a file

`sed -e 's/{{find}}/{{replace}}/' -e 's/{{find}}/{{replace}}/' {{filename}}`
>>>>>>> a92aec7d

`sed -e 's/{{find}}/{{replace}}/g' -e 's/{{find}}/{{replace}}/g' {{filename}}`<|MERGE_RESOLUTION|>--- conflicted
+++ resolved
@@ -2,19 +2,11 @@
 
 > Run replacements based on regular expressions.
 
-<<<<<<< HEAD
-- Replace all occurrences of a string in a file, and print the result:
-=======
 - replace the first occurrence of a string in a file, and print the result
->>>>>>> a92aec7d
 
 `sed 's/{{find}}/{{replace}}/' {{filename}}`
 
-<<<<<<< HEAD
-- Replace all occurrences of a string in a file, and overwrite the file contents:
-=======
 - replace all occurrences of a string in a file, overwriting the file (i.e. in-place)
->>>>>>> a92aec7d
 
 `sed -i 's/{{find}}/{{replace}}/g' {{filename}}`
 
@@ -22,12 +14,6 @@
 
 `sed -r 's/{{regex}}/{{replace}}/g' {{filename}}`
 
-<<<<<<< HEAD
-- Replace all occurrences of multiple strings in a file:
-=======
 - apply multiple find-replace expressions to a file
 
-`sed -e 's/{{find}}/{{replace}}/' -e 's/{{find}}/{{replace}}/' {{filename}}`
->>>>>>> a92aec7d
-
-`sed -e 's/{{find}}/{{replace}}/g' -e 's/{{find}}/{{replace}}/g' {{filename}}`+`sed -e 's/{{find}}/{{replace}}/' -e 's/{{find}}/{{replace}}/' {{filename}}`